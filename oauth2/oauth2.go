package oauth2

import (
	"crypto/subtle"
	"encoding/base64"
	"encoding/json"
	"errors"
	"fmt"
	"net/http"
	"regexp"
	"strconv"
	"strings"
	"time"

	"github.com/sirupsen/logrus"
	"github.com/superfly/ssokenizer"
	"github.com/superfly/tokenizer"
	"golang.org/x/oauth2"
)

type Config struct {
	oauth2.Config

	// Path where this provider is mounted
	Path string

	// Regexp of hosts that oauth tokens are allowed to be used with. There is
	// no need to anchor regexes.
	AllowedHostPattern string

	// ForwardParams are the parameters that should be forwarded from the start
	// request to the auth URL.
	ForwardParams []string
}

var _ ssokenizer.ProviderConfig = Config{}

// implements ssokenizer.ProviderConfig
func (c Config) Register(sealKey string, auth tokenizer.AuthConfig) (http.Handler, error) {
	switch {
	case c.ClientID == "":
		return nil, errors.New("missing client_id")
	case c.ClientSecret == "":
		return nil, errors.New("missing client_secret")
	}

	return &provider{
		sealKey:                  sealKey,
		auth:                     auth,
		AllowedHostPattern:       c.AllowedHostPattern,
		configWithoutRedirectURL: c,
	}, nil
}

type provider struct {
	sealKey                  string
	auth                     tokenizer.AuthConfig
	AllowedHostPattern       string
	configWithoutRedirectURL Config
}

const (
	startPath    = "/start"
	callbackPath = "/callback"
	refreshPath  = "/refresh"
)

func (p *provider) ServeHTTP(w http.ResponseWriter, r *http.Request) {
	switch path := strings.TrimSuffix(r.URL.Path, "/"); path {
	case startPath:
		p.handleStart(w, r)
	case callbackPath:
		p.handleCallback(w, r)
	case refreshPath:
		p.handleRefresh(w, r)
	default:
		w.WriteHeader(http.StatusNotFound)
	}
}

func (p *provider) handleStart(w http.ResponseWriter, r *http.Request) {
	defer getLog(r).WithField("status", http.StatusFound).Info()

<<<<<<< HEAD
	tr := ssokenizer.GetTransaction(r)
	cfg := p.config(r)
=======
	tr := ssokenizer.StartTransaction(w, r)
	if tr == nil {
		return
	}
>>>>>>> 822a18a4

	opts := []oauth2.AuthCodeOption{oauth2.AccessTypeOffline}

	for _, param := range cfg.ForwardParams {
		if value := r.URL.Query().Get(param); value != "" {
			opts = append(opts, oauth2.SetAuthURLParam(param, value))
		}
	}

	url := cfg.AuthCodeURL(tr.Nonce, opts...)
	http.Redirect(w, r, url, http.StatusFound)
}

func (p *provider) handleCallback(w http.ResponseWriter, r *http.Request) {
	tr := ssokenizer.RestoreTransaction(w, r)
	if tr == nil {
		return
	}
	params := r.URL.Query()

	if errParam := params.Get("error"); errParam != "" {
		r = withError(r, fmt.Errorf("error param: %s", errParam))
		tr.ReturnError(w, r, errParam)
		return
	}

	state := params.Get("state")
	if state == "" {
		r = withError(r, errors.New("missing state"))
		tr.ReturnError(w, r, "bad response")
		return
	}

	if subtle.ConstantTimeCompare([]byte(tr.Nonce), []byte(state)) != 1 {
		r = withError(r, errors.New("bad state"))
		r = withFields(r, logrus.Fields{"have": state, "want": tr.Nonce})
		tr.ReturnError(w, r, "bad response")
		return
	}

	code := params.Get("code")
	if code == "" {
		r = withError(r, errors.New("missing code"))
		tr.ReturnError(w, r, "bad response")
		return
	}

	tok, err := p.config(r).Exchange(r.Context(), code, oauth2.AccessTypeOffline)
	if err != nil {
		r = withError(r, fmt.Errorf("failed exchange: %w", err))
		tr.ReturnError(w, r, "bad response")
		return
	}

	r = withIdToken(r, tok)

	if t := tok.Type(); t != "Bearer" {
		r = withField(r, "type", t)
		r = withError(r, errors.New("unrecognized token type"))
		tr.ReturnError(w, r, "bad response")
		return
	}

	secret := &tokenizer.Secret{
		AuthConfig: p.auth,
		ProcessorConfig: &tokenizer.OAuthProcessorConfig{
			Token: &tokenizer.OAuthToken{
				AccessToken:  tok.AccessToken,
				RefreshToken: tok.RefreshToken},
		},
		RequestValidators: p.requestValidators(r),
	}

	sealed, err := secret.Seal(p.sealKey)
	if err != nil {
		r = withError(r, fmt.Errorf("failed seal: %w", err))
		tr.ReturnError(w, r, "seal error")
		return
	}

	tr.ReturnData(w, r, map[string]string{
		"sealed":  sealed,
		"expires": strconv.FormatInt(tok.Expiry.Unix(), 10),
	})
}

func (p *provider) handleRefresh(w http.ResponseWriter, r *http.Request) {
	refreshToken, ok := strings.CutPrefix(r.Header.Get("Authorization"), "Bearer ")
	if !ok {
		getLog(r).
			WithField("status", http.StatusUnauthorized).
			Info("refresh: missing token")

		w.WriteHeader(http.StatusUnauthorized)
		return
	}

	tok, err := p.config(r).TokenSource(r.Context(), &oauth2.Token{RefreshToken: refreshToken}).Token()
	if err != nil {
		getLog(r).
			WithField("status", http.StatusBadGateway).
			WithError(err).
			Info("refresh")

		w.WriteHeader(http.StatusBadGateway)
		return
	}

	r = withIdToken(r, tok)

	if t := tok.Type(); t != "Bearer" {
		getLog(r).
			WithField("status", http.StatusInternalServerError).
			WithField("type", t).
			Info("unrecognized token type")

		w.WriteHeader(http.StatusInternalServerError)
		return
	}

	secret := &tokenizer.Secret{
		AuthConfig: p.auth,
		ProcessorConfig: &tokenizer.OAuthProcessorConfig{
			Token: &tokenizer.OAuthToken{
				AccessToken:  tok.AccessToken,
				RefreshToken: tok.RefreshToken,
			},
		},
		RequestValidators: p.requestValidators(r),
	}

	sealed, err := secret.Seal(p.sealKey)
	if err != nil {
		getLog(r).
			WithField("status", http.StatusInternalServerError).
			WithError(err).
			Info("refresh: failed seal")

		w.WriteHeader(http.StatusInternalServerError)
		return
	}

	w.Header().Set("Content-Type", "text/plain")
	w.Header().Set("Cache-Control", fmt.Sprintf("private, max-age=%d", time.Until(tok.Expiry)/time.Second))

	if _, err := w.Write([]byte(sealed)); err != nil {
		// status already written
		getLog(r).
			WithError(err).
			Info("refresh: write response")

		return
	}

	getLog(r).
		WithField("status", http.StatusOK).
		Info()
}

func (p *provider) config(r *http.Request) *Config {
	scheme := "http://"
	if r.TLS != nil || r.Header.Get("X-Forwarded-Proto") == "https" {
		scheme = "https://"
	}
	cfg := p.configWithoutRedirectURL
	cfg.RedirectURL = scheme + r.Host + cfg.Path + callbackPath

	return &cfg
}

func (p *provider) requestValidators(r *http.Request) []tokenizer.RequestValidator {
	if p.AllowedHostPattern == "" {
		return nil
	}
	// clients need to be able to send refresh tokens to ssokenizer itself, so
	// we add ourself to the allowed-host pattern.
	re := regexp.MustCompile(fmt.Sprintf("^(%s|%s)$", regexp.QuoteMeta(r.Host), p.AllowedHostPattern))
	return []tokenizer.RequestValidator{tokenizer.AllowHostPattern(re)}
}

// logging helpers. aliased for convenience
var (
	getLog     = ssokenizer.GetLog
	withError  = ssokenizer.WithError
	withField  = ssokenizer.WithField
	withFields = ssokenizer.WithFields
)

// logging helper. Tries to find and parse user info from id token.
func withIdToken(r *http.Request, tok *oauth2.Token) *http.Request {
	idToken, ok := tok.Extra("id_token").(string)
	if !ok {
		return r
	}

	parts := strings.Split(idToken, ".")
	if len(parts) < 2 {
		return r
	}

	jbody, err := base64.RawURLEncoding.DecodeString(parts[1])
	if err != nil {
		return r
	}

	var body struct {
		Sub   string `json:"sub"`
		HD    string `json:"hd"`
		Email string `json:"email"`
	}
	if err := json.Unmarshal(jbody, &body); err != nil {
		return r
	}

	if body.Sub != "" {
		r = withField(r, "sub", body.Sub)
	}
	if body.HD != "" {
		r = withField(r, "hd", body.HD)
	}
	if body.Email != "" {
		r = withField(r, "email", body.Email)
	}

	return r
}<|MERGE_RESOLUTION|>--- conflicted
+++ resolved
@@ -81,15 +81,11 @@
 func (p *provider) handleStart(w http.ResponseWriter, r *http.Request) {
 	defer getLog(r).WithField("status", http.StatusFound).Info()
 
-<<<<<<< HEAD
-	tr := ssokenizer.GetTransaction(r)
-	cfg := p.config(r)
-=======
+
 	tr := ssokenizer.StartTransaction(w, r)
 	if tr == nil {
 		return
 	}
->>>>>>> 822a18a4
 
 	opts := []oauth2.AuthCodeOption{oauth2.AccessTypeOffline}
 
